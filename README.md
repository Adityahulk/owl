--- conflicted
+++ resolved
@@ -87,10 +87,7 @@
 
 # 🔥 News
 
-<<<<<<< HEAD
-- **[2025.03.10]**: We have cleaned up the code and move most of the toolkit implementation into CAMEL.
-- **[2025.03.07]**: We open-source the codebase of 🦉 OWL project.
-=======
+
 <div align="center" style="background-color: #fffacd; padding: 15px; border-radius: 10px; border: 2px solid #ffd700; margin: 20px 0;">
   <h3 style="color: #d81b60; margin: 0; font-size: 1.3em;">
     🌟🌟🌟 <b>COMMUNITY CALL FOR USE CASES!</b> 🌟🌟🌟
@@ -112,7 +109,7 @@
 - **[2025.03.09]**: We added a web-based user interface that makes it easier to interact with the system.
 - **[2025.03.07]**: We open-sourced the codebase of the 🦉 OWL project.
 - **[2025.03.03]**: OWL achieved the #1 position among open-source frameworks on the GAIA benchmark with a score of 58.18.
->>>>>>> 8dba7937
+
 
 # 🎬 Demo Video
 
@@ -542,13 +539,8 @@
 Join us ([*Discord*](https://discord.camel-ai.org/) or [*WeChat*](https://ghli.org/camel/wechat.png)) in pushing the boundaries of finding the scaling laws of agents. 
 
 Join us for further discussions!
-<<<<<<< HEAD
 <!-- ![](./assets/community.png) -->
 ![](./assets/community_8.jpg)
-=======
-![](./assets/community.jpg)
->>>>>>> 8dba7937
-<!-- ![](./assets/meetup.jpg) -->
 
 # ❓ FAQ
 
